--- conflicted
+++ resolved
@@ -4,13 +4,7 @@
 
 replace github.com/darvaza-proxy/slog => ../../
 
-<<<<<<< HEAD
-require github.com/darvaza-proxy/slog v0.4.5
-
-require github.com/darvaza-proxy/core v0.5.2
-=======
 require (
 	github.com/darvaza-proxy/core v0.5.2
 	github.com/darvaza-proxy/slog v0.4.5
-)
->>>>>>> 62c4df71
+)